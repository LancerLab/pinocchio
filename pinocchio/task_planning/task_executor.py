--- conflicted
+++ resolved
@@ -2,10 +2,7 @@
 
 import logging
 import time
-<<<<<<< HEAD
 import traceback
-=======
->>>>>>> 71331eef
 from typing import Any, AsyncGenerator, Dict, List, Optional
 
 from rich.console import Console
@@ -487,11 +484,7 @@
                     "Task failed",
                     data={
                         "task_id": task.task_id,
-<<<<<<< HEAD
-                        "error_message": msg,
-=======
                         "error_message": result.error_message,
->>>>>>> 71331eef
                         "error_details": getattr(result, "error_details", None),
                     },
                     session_id=getattr(plan, "session_id", None) if plan else None,
@@ -499,11 +492,7 @@
                     duration_ms=(time.time() - start_time) * 1000,
                 )
 
-<<<<<<< HEAD
-                yield f"❌ {agent_emoji} {task.agent_type.upper()} failed: {msg}"
-=======
                 yield f"❌ {agent_emoji} {task.agent_type.upper()} failed: {result.error_message}"
->>>>>>> 71331eef
 
                 # Show detailed error information if verbose is enabled
                 if self.verbose_enabled and self.verbose_level == "detailed":
