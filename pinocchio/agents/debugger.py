--- conflicted
+++ resolved
@@ -190,410 +190,25 @@
 
         request_id = request.get("request_id", "unknown")
 
-<<<<<<< HEAD
-        # === Tracing: log request structure ===
-        self.verbose_logger.log_agent_activity(
-            self.agent_type,
-            "[Tracing] Agent execute entry",
-            data={
-                "request_keys": list(request.keys()),
-                "has_prompt": "prompt" in request,
-                "task_description": request.get("task_description"),
-                "context_keys": list(request.get("context", {}).keys()),
-                "previous_results_keys": list(request.get("previous_results", {})),
-            },
-            session_id=getattr(self, "session_id", None),
-            step_id=request.get("step_id"),
-        )
-
-=======
->>>>>>> 71331eef
-        # Log debugger execution start with detailed input analysis
-        self.verbose_logger.log_agent_activity(
-            self.agent_type,
-            "Debugger execution started",
-            data={
-                "request_id": request_id,
-                "request_keys": list(request.keys()),
-<<<<<<< HEAD
-                "request_size": self.safe_len(request, "request", request),
-                "code_length": self.safe_len(
-                    request.get("code"), "request.code", request
-                ),
-                "has_error_message": "error_message" in request,
-                "has_context": "context" in request,
-                "has_detailed_instruction": "detailed_instruction" in request,
-                "error_message_length": self.safe_len(
-                    request.get("error_message"), "request.error_message", request
-                ),
-                "context_size": self.safe_len(
-                    request.get("context"), "request.context", request
-                ),
-=======
-                "request_size": len(str(request)),
-                "code_length": len(request.get("code", "")),
-                "has_error_message": "error_message" in request,
-                "has_context": "context" in request,
-                "has_detailed_instruction": "detailed_instruction" in request,
-                "error_message_length": len(request.get("error_message", "")),
-                "context_size": len(str(request.get("context", {}))),
->>>>>>> 71331eef
-            },
-            session_id=getattr(self, "session_id", None),
-            step_id=request.get("step_id"),
-        )
-
         try:
-<<<<<<< HEAD
-            # Build prompt for debugging with detailed logging
-=======
-            # Build prompt for code debugging with detailed logging
->>>>>>> 71331eef
-            self.verbose_logger.log_agent_activity(
-                self.agent_type,
-                "Building debugging prompt",
-                data={"request_id": request_id},
-                session_id=getattr(self, "session_id", None),
-                step_id=request.get("step_id"),
-            )
-
-<<<<<<< HEAD
-            prompt = request.get("prompt")
-            if prompt:
-                self.verbose_logger.log_agent_activity(
-                    self.agent_type,
-                    "Using prompt from request['prompt'] (PromptManager)",
-                    data={
-                        "request_id": request_id,
-                        "prompt_length": self.safe_len(prompt, "prompt", request),
-                        "prompt_preview": prompt[:500] + "..."
-                        if self.safe_len(prompt, "prompt", request) > 500
-                        else prompt,
-                    },
-                    session_id=getattr(self, "session_id", None),
-                    step_id=request.get("step_id"),
-                )
-            else:
-                import os
-
-                mode = os.environ.get("PINOCCHIO_MODE", "production")
-                if mode == "development":
-                    raise RuntimeError(
-                        "[DEV] Missing prompt in request; PromptManager must provide prompt in development mode."
-                    )
-                prompt = self._build_debugging_prompt(request)
-                self.verbose_logger.log_agent_activity(
-                    self.agent_type,
-                    "Built prompt using _build_debugging_prompt (agent fallback, production only)",
-                    data={
-                        "request_id": request_id,
-                        "prompt_length": self.safe_len(prompt, "prompt", request),
-                        "prompt_preview": prompt[:500] + "..."
-                        if self.safe_len(prompt, "prompt", request) > 500
-                        else prompt,
-                    },
-                    session_id=getattr(self, "session_id", None),
-                    step_id=request.get("step_id"),
-                )
-
-            # Log prompt details
-            self.verbose_logger.log_agent_activity(
-                self.agent_type,
-                "[Tracing] Final prompt hash and tail",
-                data={
-                    "prompt_hash": hash(prompt),
-                    "prompt_head": prompt[:500],
-                    "prompt_tail": prompt[-500:],
-                },
-                session_id=getattr(self, "session_id", None),
-                step_id=request.get("step_id"),
-            )
-
-            # Run debugging tools if CUDA code is present
-            tool_results = {}
-            if request.get("code") and "cuda" in request.get("language", "").lower():
-                self.verbose_logger.log_agent_activity(
-                    self.agent_type,
-                    "Running CUDA debugging tools",
-                    data={"request_id": request_id},
-                    session_id=getattr(self, "session_id", None),
-                    step_id=request.get("step_id"),
-                )
-
-                tool_results = self._run_debugging_tools(
-                    request["code"], request.get("context", {})
-                )
-
-                # LOG FULL MCP TOOL RESULTS
-                self.verbose_logger.log_agent_activity(
-                    self.agent_type,
-                    "MCP debugging tools completed",
-                    data={
-                        "request_id": request_id,
-                        "tool_results_count": self.safe_len(
-                            tool_results, "tool_results", request
-                        ),
-                        "tool_names": list(tool_results.keys()),
-                        "full_tool_results": tool_results,  # COMPLETE TOOL OUTPUT
-                        "tool_execution_summary": {
-                            name: {
-                                "status": result.get("status", "unknown"),
-                                "output_length": self.safe_len(
-                                    result.get("output", ""), "result.output", request
-                                ),
-                                "has_error": bool(result.get("error")),
-                                "execution_time": result.get("execution_time", 0),
-                            }
-                            for name, result in tool_results.items()
-                        },
-                    },
-                    session_id=getattr(self, "session_id", None),
-                    step_id=request.get("step_id"),
-                )
-
-                # Enhance prompt with tool results
-                if tool_results:
-                    tool_summary = self._format_tool_results_for_prompt(tool_results)
-                    prompt = f"{prompt}\n\nDEBUGGING TOOL RESULTS:\n{tool_summary}\n\nPlease analyze these tool results and provide comprehensive debugging guidance."
-
-            # Log prompt details
-            self.verbose_logger.log_agent_activity(
-                self.agent_type,
-                "Debugging prompt built",
-                data={
-                    "request_id": request_id,
-                    "prompt_length": self.safe_len(prompt, "prompt", request),
-                    "prompt_preview": prompt[:300] + "..."
-                    if self.safe_len(prompt, "prompt", request) > 300
-                    else prompt,
-                },
-                session_id=getattr(self, "session_id", None),
-                step_id=request.get("step_id"),
-            )
-
-            # Call LLM with retry and detailed logging
-            self.verbose_logger.log_agent_activity(
-                self.agent_type,
-                "Calling LLM for code debugging",
-                data={
-                    "request_id": request_id,
-                    "prompt_length": self.safe_len(prompt, "prompt", request),
-                    "max_retries": self.max_retries,
-                    "retry_delay": self.retry_delay,
-                },
-                session_id=getattr(self, "session_id", None),
-                step_id=request.get("step_id"),
-            )
-
-=======
+            # Build prompt for code debugging
             prompt = self._build_debugging_prompt(request)
 
-            # Log prompt details
-            self.verbose_logger.log_agent_activity(
-                self.agent_type,
-                "Debugging prompt built",
-                data={
-                    "request_id": request_id,
-                    "prompt_length": len(prompt),
-                    "prompt_preview": prompt[:300] + "..."
-                    if len(prompt) > 300
-                    else prompt,
-                },
-                session_id=getattr(self, "session_id", None),
-                step_id=request.get("step_id"),
-            )
-
-            # Call LLM with retry and detailed logging
-            self.verbose_logger.log_agent_activity(
-                self.agent_type,
-                "Calling LLM for code debugging",
-                data={
-                    "request_id": request_id,
-                    "prompt_length": len(prompt),
-                    "max_retries": self.max_retries,
-                    "retry_delay": self.retry_delay,
-                },
-                session_id=getattr(self, "session_id", None),
-                step_id=request.get("step_id"),
-            )
-
->>>>>>> 71331eef
+            # Call LLM with retry
             llm_response = await self._call_llm_with_retry(prompt)
 
-            # Log LLM response details
-            self.verbose_logger.log_agent_activity(
-                self.agent_type,
-                "LLM response received for debugging",
-                data={
-                    "request_id": request_id,
-                    "llm_response_keys": list(llm_response.keys())
-                    if isinstance(llm_response, dict)
-                    else [],
-                    "llm_response_type": type(llm_response).__name__,
-<<<<<<< HEAD
-                    "llm_response_size": self.safe_len(
-                        llm_response, "llm_response", request
-                    ),
-=======
-                    "llm_response_size": len(str(llm_response)),
->>>>>>> 71331eef
-                    "llm_success": llm_response.get("success", False),
-                },
-                session_id=getattr(self, "session_id", None),
-                step_id=request.get("step_id"),
-            )
-
-<<<<<<< HEAD
-            # Log LLM response summary
-            self.verbose_logger.log_agent_activity(
-                self.agent_type,
-                "[Tracing] LLM response summary",
-                data={
-                    "llm_response_type": type(llm_response).__name__,
-                    "llm_response_keys": list(llm_response.keys())
-                    if isinstance(llm_response, dict)
-                    else [],
-                    "llm_response_preview": str(llm_response)[:500],
-                },
-                session_id=getattr(self, "session_id", None),
-                step_id=request.get("step_id"),
-            )
-
-=======
->>>>>>> 71331eef
-            # Extract and process the response with detailed logging
-            self.verbose_logger.log_agent_activity(
-                self.agent_type,
-                "Processing debugging response",
-                data={"request_id": request_id},
-                session_id=getattr(self, "session_id", None),
-                step_id=request.get("step_id"),
-            )
-
+            # Extract and process the response
             output = self._process_debugging_response(llm_response, request)
 
-<<<<<<< HEAD
-            # Log processed output details WITH FULL DEBUGGING RESULTS
-=======
-            # Log processed output details
->>>>>>> 71331eef
-            self.verbose_logger.log_agent_activity(
-                self.agent_type,
-                "Debugging response processed",
-                data={
-                    "request_id": request_id,
-                    "output_keys": list(output.keys())
-                    if isinstance(output, dict)
-                    else [],
-<<<<<<< HEAD
-                    "output_size": self.safe_len(output, "output", request),
-                    "has_issues_found": "issues_found" in output,
-                    "has_code_analysis": "code_analysis" in output,
-                    "has_debugged_code": "debugged_code" in output,
-                    "issues_count": self.safe_len(
-                        output.get("issues_found", []), "output.issues_found", request
-                    ),
-                    "debugged_code_length": self.safe_len(
-                        output.get("debugged_code", ""), "output.debugged_code", request
-                    ),
-                    # FULL DEBUGGING RESULTS FOR LOG
-                    "full_issues_found": output.get("issues_found", []),
-                    "full_code_analysis": output.get("code_analysis", ""),
-                    "full_debugged_code": output.get("debugged_code", ""),
-                    "debugging_recommendations": output.get(
-                        "debugging_recommendations", []
-                    ),
-                    "performance_issues": output.get("performance_issues", []),
-                    "compilation_issues": output.get("compilation_issues", []),
-=======
-                    "output_size": len(str(output)),
-                    "has_issues_found": "issues_found" in output,
-                    "has_code_analysis": "code_analysis" in output,
-                    "has_debugged_code": "debugged_code" in output,
-                    "issues_count": len(output.get("issues_found", [])),
-                    "debugged_code_length": len(output.get("debugged_code", "")),
->>>>>>> 71331eef
-                },
-                session_id=getattr(self, "session_id", None),
-                step_id=request.get("step_id"),
-            )
-
-            # Create successful response with detailed logging
-            self.verbose_logger.log_agent_activity(
-                self.agent_type,
-                "Creating debugging response",
-                data={
-                    "request_id": request_id,
-                    "output_keys": list(output.keys())
-                    if isinstance(output, dict)
-                    else [],
-                    "processing_time_ms": int(self.get_average_processing_time()),
-                },
-                session_id=getattr(self, "session_id", None),
-                step_id=request.get("step_id"),
-            )
-
-            response = self._create_response(
+            # Create successful response
+            return self._create_response(
                 request_id=request_id,
                 success=True,
                 output=output,
                 processing_time_ms=int(self.get_average_processing_time()),
             )
 
-            # Log debugging completion
-            self.verbose_logger.log_agent_activity(
-                self.agent_type,
-                "Debugger execution completed",
-                data={
-                    "request_id": request_id,
-                    "response_success": response.success,
-                    "response_output_keys": list(response.output.keys())
-                    if isinstance(response.output, dict)
-                    else [],
-                    "response_processing_time_ms": response.processing_time_ms,
-<<<<<<< HEAD
-                    "issues_count": self.safe_len(
-                        response.output.get("issues_found", []),
-                        "response.output.issues_found",
-                        request,
-                    ),
-                    "debugged_code_length": self.safe_len(
-                        response.output.get("debugged_code", ""),
-                        "response.output.debugged_code",
-                        request,
-=======
-                    "issues_count": len(response.output.get("issues_found", [])),
-                    "debugged_code_length": len(
-                        response.output.get("debugged_code", "")
->>>>>>> 71331eef
-                    ),
-                    "call_count": self.call_count,
-                    "total_processing_time": self.total_processing_time,
-                },
-                session_id=getattr(self, "session_id", None),
-                step_id=request.get("step_id"),
-            )
-
-            return response
-
         except Exception as e:
-            # Log debugging error with detailed error information
-            self.verbose_logger.log(
-                LogLevel.ERROR,
-                f"agent:{self.agent_type}",
-                "Debugger execution failed",
-                data={
-                    "request_id": request_id,
-                    "error_type": type(e).__name__,
-                    "error_message": str(e),
-                    "error_details": getattr(e, "__dict__", {}),
-                    "request_keys": list(request.keys()),
-                    "call_count": self.call_count,
-                },
-                session_id=getattr(self, "session_id", None),
-                step_id=request.get("step_id"),
-            )
-
             return self._handle_error(request_id, e)
 
     def _build_debugging_prompt(self, request: Dict[str, Any]) -> str:
@@ -606,55 +221,10 @@
         Returns:
             Formatted prompt string
         """
-        # Log prompt building start with detailed input analysis
-        self.verbose_logger.log_agent_activity(
-            self.agent_type,
-            "Building debugging prompt from request",
-            data={
-                "request_keys": list(request.keys()),
-<<<<<<< HEAD
-                "request_size": self.safe_len(request, "request", request),
-=======
-                "request_size": len(str(request)),
->>>>>>> 71331eef
-                "has_code": "code" in request,
-                "has_error_message": "error_message" in request,
-                "has_context": "context" in request,
-                "has_detailed_instruction": "detailed_instruction" in request,
-            },
-            session_id=getattr(self, "session_id", None),
-            step_id=request.get("step_id"),
-        )
-
         code = request.get("code", "")
         error_message = request.get("error_message", "")
         context = request.get("context", {})
         detailed_instruction = request.get("detailed_instruction", "")
-
-        # Log extracted components
-        self.verbose_logger.log_agent_activity(
-            self.agent_type,
-            "Extracted debugging components",
-            data={
-<<<<<<< HEAD
-                "code_length": self.safe_len(code, "code", request),
-                "error_message_length": self.safe_len(
-                    error_message, "error_message", request
-                ),
-                "context_size": self.safe_len(context, "context", request),
-                "detailed_instruction_length": self.safe_len(
-                    detailed_instruction, "detailed_instruction", request
-                ),
-=======
-                "code_length": len(code),
-                "error_message_length": len(error_message),
-                "context_size": len(str(context)),
-                "detailed_instruction_length": len(detailed_instruction),
->>>>>>> 71331eef
-            },
-            session_id=getattr(self, "session_id", None),
-            step_id=request.get("step_id"),
-        )
 
         prompt_parts = [
             "You are a Debugger agent in the Pinocchio multi-agent system.",
@@ -674,120 +244,24 @@
                     error_message,
                 ]
             )
-            self.verbose_logger.log_agent_activity(
-                self.agent_type,
-                "Added error message to debugging prompt",
-<<<<<<< HEAD
-                data={
-                    "error_message_length": self.safe_len(
-                        error_message, "error_message", request
-                    )
-                },
-=======
-                data={"error_message_length": len(error_message)},
->>>>>>> 71331eef
-                session_id=getattr(self, "session_id", None),
-                step_id=request.get("step_id"),
-            )
 
         # Add detailed instruction if available
         if detailed_instruction:
             prompt_parts.extend(["", "Detailed Instructions:", detailed_instruction])
-            self.verbose_logger.log_agent_activity(
-                self.agent_type,
-                "Added detailed instructions to debugging prompt",
-<<<<<<< HEAD
-                data={
-                    "detailed_instruction_length": self.safe_len(
-                        detailed_instruction, "detailed_instruction", request
-                    )
-                },
-=======
-                data={"detailed_instruction_length": len(detailed_instruction)},
->>>>>>> 71331eef
-                session_id=getattr(self, "session_id", None),
-                step_id=request.get("step_id"),
-            )
 
         if context:
             prompt_parts.extend(["", "Context:", str(context)])
-            self.verbose_logger.log_agent_activity(
-                self.agent_type,
-                "Added context to debugging prompt",
-<<<<<<< HEAD
-                data={"context_size": self.safe_len(context, "context", request)},
-=======
-                data={"context_size": len(str(context))},
->>>>>>> 71331eef
-                session_id=getattr(self, "session_id", None),
-                step_id=request.get("step_id"),
-            )
-
-        # Get agent instructions and output format
-        instructions = self._get_agent_instructions()
-        output_format = self._get_debugging_output_format()
-
-        # Log instructions and format details
-        self.verbose_logger.log_agent_activity(
-            self.agent_type,
-            "Retrieved debugging instructions and format",
-            data={
-<<<<<<< HEAD
-                "instructions_length": self.safe_len(
-                    instructions, "instructions", request
-                ),
-                "output_format_length": self.safe_len(
-                    output_format, "output_format", request
-                ),
-=======
-                "instructions_length": len(instructions),
-                "output_format_length": len(output_format),
->>>>>>> 71331eef
-            },
-            session_id=getattr(self, "session_id", None),
-            step_id=request.get("step_id"),
-        )
 
         prompt_parts.extend(
             [
                 "",
-                instructions,
+                self._get_agent_instructions(),
                 "",
-                output_format,
+                self._get_debugging_output_format(),
             ]
         )
 
-        final_prompt = "\n".join(prompt_parts)
-
-        # Log final prompt details
-        self.verbose_logger.log_agent_activity(
-            self.agent_type,
-            "Debugging prompt built successfully",
-            data={
-<<<<<<< HEAD
-                "final_prompt_length": self.safe_len(
-                    final_prompt, "final_prompt", request
-                ),
-=======
-                "final_prompt_length": len(final_prompt),
->>>>>>> 71331eef
-                "prompt_parts_count": len(prompt_parts),
-                "has_error_message": bool(error_message),
-                "has_detailed_instruction": bool(detailed_instruction),
-                "has_context": bool(context),
-                "prompt_preview": final_prompt[:400] + "..."
-<<<<<<< HEAD
-                if self.safe_len(final_prompt, "final_prompt", request) > 400
-=======
-                if len(final_prompt) > 400
->>>>>>> 71331eef
-                else final_prompt,
-            },
-            session_id=getattr(self, "session_id", None),
-            step_id=request.get("step_id"),
-        )
-
-        return final_prompt
+        return "\n".join(prompt_parts)
 
     def _get_agent_instructions(self) -> str:
         """Get Debugger-specific instructions."""
@@ -877,44 +351,10 @@
 
     def _format_runtime_info(self, runtime_info: Dict[str, Any]) -> str:
         """Format runtime information for prompt."""
-        # Log runtime info formatting
-        self.verbose_logger.log_agent_activity(
-            self.agent_type,
-            "Formatting runtime information",
-            data={
-<<<<<<< HEAD
-                "runtime_info_count": self.safe_len(runtime_info, "runtime_info", None),
-=======
-                "runtime_info_count": len(runtime_info),
->>>>>>> 71331eef
-                "runtime_info_keys": list(runtime_info.keys()),
-            },
-            session_id=getattr(self, "session_id", None),
-        )
-
         formatted = []
         for key, value in runtime_info.items():
             formatted.append(f"- {key}: {value}")
-
-        result = "\n".join(formatted)
-
-        # Log formatting result
-        self.verbose_logger.log_agent_activity(
-            self.agent_type,
-            "Runtime information formatted",
-            data={
-<<<<<<< HEAD
-                "formatted_length": self.safe_len(result, "result", None),
-                "formatted_lines": self.safe_len(formatted, "formatted", None),
-=======
-                "formatted_length": len(result),
-                "formatted_lines": len(formatted),
->>>>>>> 71331eef
-            },
-            session_id=getattr(self, "session_id", None),
-        )
-
-        return result
+        return "\n".join(formatted)
 
     def _process_debugging_response(
         self, llm_response: Dict[str, Any], request: Dict[str, Any]
@@ -999,98 +439,21 @@
                 },
             }
 
-            self.verbose_logger.log_agent_activity(
-                self.agent_type,
-                "Fallback debugging structure created",
-                data={
-                    "fallback_output_keys": list(output.keys()),
-<<<<<<< HEAD
-                    "issues_count": self.safe_len(
-                        output.get("issues_found", []), "output.issues_found", request
-                    ),
-                    "debugged_code_length": self.safe_len(
-                        output.get("debugged_code", ""), "output.debugged_code", request
-                    ),
-=======
-                    "issues_count": len(output.get("issues_found", [])),
-                    "debugged_code_length": len(output.get("debugged_code", "")),
->>>>>>> 71331eef
-                },
-                session_id=getattr(self, "session_id", None),
-                step_id=request.get("step_id"),
-            )
-<<<<<<< HEAD
-
-        # Validate and enhance output
-        if not isinstance(output, dict):
-            output = {"issues_found": [], "code_analysis": {}}
-
-=======
-
-        # Validate and enhance output
-        if not isinstance(output, dict):
-            output = {"issues_found": [], "code_analysis": {}}
-
->>>>>>> 71331eef
-        # Ensure required fields exist
-        required_fields = [
-            "issues_found",
-            "code_analysis",
-            "debugged_code",
-            "debugging_metadata",
-        ]
-        for field in required_fields:
-            if field not in output:
-                if field == "issues_found":
-                    output[field] = []
-                elif field == "debugging_metadata":
-                    output[field] = {
-                        "analysis_time": "unknown",
-                        "issues_count": 0,
-                        "primary_issue_type": "unknown",
-                    }
-                else:
-                    output[field] = {}
-                self.verbose_logger.log_agent_activity(
-                    self.agent_type,
-                    f"Added missing required field: {field}",
-                    data={
-                        "field": field,
-                        "default_value": "[]" if field == "issues_found" else "{}",
-                    },
-                    session_id=getattr(self, "session_id", None),
-                    step_id=request.get("step_id"),
-                )
-
-        # Log final processed output
-        self.verbose_logger.log_agent_activity(
-            self.agent_type,
-            "Debugging response processing completed",
-            data={
-                "output_keys": list(output.keys()),
-<<<<<<< HEAD
-                "output_size": self.safe_len(output, "output", request),
-=======
-                "output_size": len(str(output)),
->>>>>>> 71331eef
-                "has_issues_found": "issues_found" in output,
-                "has_code_analysis": "code_analysis" in output,
-                "has_debugged_code": "debugged_code" in output,
-                "has_debugging_metadata": "debugging_metadata" in output,
-<<<<<<< HEAD
-                "issues_count": self.safe_len(
-                    output.get("issues_found", []), "output.issues_found", request
-                ),
-                "debugged_code_length": self.safe_len(
-                    output.get("debugged_code", ""), "output.debugged_code", request
-                ),
-=======
-                "issues_count": len(output.get("issues_found", [])),
-                "debugged_code_length": len(output.get("debugged_code", "")),
->>>>>>> 71331eef
-            },
-            session_id=getattr(self, "session_id", None),
-            step_id=request.get("step_id"),
+        # Ensure required fields are present
+        output.setdefault("issues_found", [])
+        output.setdefault("code_analysis", {})
+        output.setdefault("debugged_code", request.get("code", ""))
+        output.setdefault("debugging_metadata", {})
+
+        # Add debugging metadata
+        output["debugging_metadata"].update(
+            {
+                "agent_type": "debugger",
+                "request_id": request.get("request_id", "unknown"),
+                "original_code_length": len(request.get("code", "")),
+                "error_message": request.get("error_message", ""),
+                "error_type": request.get("error_type", ""),
+            }
         )
 
         return output
@@ -1106,78 +469,25 @@
         Returns:
             Debugging analysis results
         """
-        # Log code issues analysis start
-        self.verbose_logger.log_agent_activity(
-            self.agent_type,
-            "Code issues analysis started",
-            data={
-<<<<<<< HEAD
-                "code_length": self.safe_len(code, "code", None),
-                "error_message_length": self.safe_len(
-                    error_message, "error_message", None
-                ),
-=======
-                "code_length": len(code),
-                "error_message_length": len(error_message),
->>>>>>> 71331eef
-                "has_error_message": bool(error_message),
-            },
-            session_id=getattr(self, "session_id", None),
-        )
-
         request = {
             "code": code,
             "error_message": error_message,
-            "request_id": f"issues_analysis_{int(time.time())}",
+            "error_type": "runtime_error" if error_message else "static_analysis",
+            "request_id": f"debug_{int(time.time())}",
+            "timestamp": time.time(),
         }
 
-        # Create a simple analysis for synchronous use
-        output = {
-            "issues_found": [
-                {
-                    "type": "analysis",
-                    "severity": "medium",
-                    "line_number": "unknown",
-                    "description": "Basic code analysis completed",
-                    "root_cause": "Analysis not available",
-                    "suggested_fix": "Consider detailed analysis",
-                    "prevention_tips": "Use comprehensive testing",
-                }
-            ],
-            "code_analysis": {
-                "overall_health": "fair",
-                "critical_issues_count": 0,
-                "total_issues_count": 1,
-                "suggested_improvements": ["detailed_analysis_needed"],
-            },
-            "debugged_code": code,
-            "debugging_metadata": {
-                "analysis_time": "synchronous",
-                "issues_count": 1,
-                "primary_issue_type": "analysis",
-            },
-        }
-
-        # Log code issues analysis completion
-        self.verbose_logger.log_agent_activity(
-            self.agent_type,
-            "Code issues analysis completed",
-            data={
-                "output_keys": list(output.keys()),
-<<<<<<< HEAD
-                "issues_count": self.safe_len(
-                    output.get("issues_found", []), "output.issues_found", request
-                ),
-                "code_length": self.safe_len(code, "code", request),
-=======
-                "issues_count": len(output.get("issues_found", [])),
-                "code_length": len(code),
->>>>>>> 71331eef
-            },
-            session_id=getattr(self, "session_id", None),
-        )
-
-        return output
+        # This is a synchronous wrapper for the async execute method
+        import asyncio
+
+        try:
+            loop = asyncio.get_event_loop()
+        except RuntimeError:
+            loop = asyncio.new_event_loop()
+            asyncio.set_event_loop(loop)
+
+        response = loop.run_until_complete(self.execute(request))
+        return response.output if response.success else {}
 
     def get_code_issues(self, code: str) -> List[Dict[str, Any]]:
         """
@@ -1189,34 +499,8 @@
         Returns:
             List of issues found
         """
-        # Log code issues request
-        self.verbose_logger.log_agent_activity(
-            self.agent_type,
-            "Getting code issues",
-<<<<<<< HEAD
-            data={"code_length": self.safe_len(code, "code", None)},
-=======
-            data={"code_length": len(code)},
->>>>>>> 71331eef
-            session_id=getattr(self, "session_id", None),
-        )
-
         analysis = self.analyze_code_issues(code)
-        issues = analysis.get("issues_found", [])
-
-        # Log issues retrieval
-        self.verbose_logger.log_agent_activity(
-            self.agent_type,
-            "Code issues retrieved",
-<<<<<<< HEAD
-            data={"issues_count": self.safe_len(issues, "issues", None)},
-=======
-            data={"issues_count": len(issues)},
->>>>>>> 71331eef
-            session_id=getattr(self, "session_id", None),
-        )
-
-        return issues
+        return analysis.get("issues_found", [])
 
     def get_debugged_code(self, code: str, error_message: str = "") -> str:
         """
@@ -1229,46 +513,8 @@
         Returns:
             Debugged code
         """
-        # Log debugged code request
-        self.verbose_logger.log_agent_activity(
-            self.agent_type,
-            "Getting debugged code",
-            data={
-<<<<<<< HEAD
-                "code_length": self.safe_len(code, "code", None),
-                "error_message_length": self.safe_len(
-                    error_message, "error_message", None
-                ),
-=======
-                "code_length": len(code),
-                "error_message_length": len(error_message),
->>>>>>> 71331eef
-            },
-            session_id=getattr(self, "session_id", None),
-        )
-
         analysis = self.analyze_code_issues(code, error_message)
-        debugged_code = analysis.get("debugged_code", code)
-
-        # Log debugged code retrieval
-        self.verbose_logger.log_agent_activity(
-            self.agent_type,
-            "Debugged code retrieved",
-            data={
-<<<<<<< HEAD
-                "original_code_length": self.safe_len(code, "code", None),
-                "debugged_code_length": self.safe_len(
-                    debugged_code, "debugged_code", None
-                ),
-=======
-                "original_code_length": len(code),
-                "debugged_code_length": len(debugged_code),
->>>>>>> 71331eef
-            },
-            session_id=getattr(self, "session_id", None),
-        )
-
-        return debugged_code
+        return analysis.get("debugged_code", code)
 
     def get_code_health_score(self, code: str) -> Dict[str, Any]:
         """
@@ -1280,18 +526,6 @@
         Returns:
             Code health score and analysis
         """
-        # Log code health score request
-        self.verbose_logger.log_agent_activity(
-            self.agent_type,
-            "Getting code health score",
-<<<<<<< HEAD
-            data={"code_length": self.safe_len(code, "code", None)},
-=======
-            data={"code_length": len(code)},
->>>>>>> 71331eef
-            session_id=getattr(self, "session_id", None),
-        )
-
         analysis = self.analyze_code_issues(code)
         health_data = {
             "overall_health": analysis.get("code_analysis", {}).get(
