--- conflicted
+++ resolved
@@ -19,11 +19,7 @@
 from pinocchio.config.config_manager import ConfigManager, get_config_value
 from pinocchio.coordinator import Coordinator
 from pinocchio.data_models.task_planning import AgentType, Task, TaskStatus
-<<<<<<< HEAD
 from pinocchio.session.models.session import Session
-from pinocchio.utils.file_utils import get_output_path
-=======
->>>>>>> 71331eef
 from pinocchio.utils.verbose_logger import (
     LogLevel,
     VerboseLogger,
@@ -844,6 +840,22 @@
         )
         console.print(panel)
 
+    def show_performance_metrics(self):
+        """Display performance metrics."""
+        self.verbose_logger.display_performance_summary()
+
+    def export_verbose_logs(self, file_path: str = None):
+        """Export verbose logs to file."""
+        if not file_path:
+            timestamp = time.strftime("%Y%m%d_%H%M%S")
+            file_path = f"./logs/verbose_export_{timestamp}.json"
+
+        try:
+            self.verbose_logger.export_entries(Path(file_path))
+            self.console.print(f"[green]Verbose logs exported to: {file_path}[/green]")
+        except Exception as e:
+            self.console.print(f"[red]Failed to export logs: {e}[/red]")
+
     def toggle_verbose_mode(self):
         """Toggle verbose logging mode."""
         self.verbose_mode = not self.verbose_mode
@@ -867,76 +879,6 @@
                 data={"mode": "disabled"},
             )
             self.console.print("[yellow]Verbose logging disabled[/yellow]")
-
-    def show_performance_metrics(self):
-        """Display performance metrics."""
-        self.verbose_logger.display_performance_summary()
-
-    def export_verbose_logs(self, file_path: str = None):
-        """Export verbose logs to file."""
-        if not file_path:
-            timestamp = time.strftime("%Y%m%d_%H%M%S")
-            file_path = f"./logs/verbose_export_{timestamp}.json"
-
-        try:
-            self.verbose_logger.export_entries(Path(file_path))
-            self.console.print(f"[green]Verbose logs exported to: {file_path}[/green]")
-        except Exception as e:
-            self.console.print(f"[red]Failed to export logs: {e}[/red]")
-
-    def show_session_summary(self, session_id: str = None):
-        """Display session summary."""
-        if (
-            not session_id
-            and hasattr(self, "current_session_id")
-            and self.current_session_id
-        ):
-            session_id = self.current_session_id
-
-        if session_id:
-            self.verbose_logger.display_session_summary(session_id)
-        else:
-            self.console.print("[yellow]No active session[/yellow]")
-
-    def toggle_verbose_mode(self):
-        """Toggle verbose logging mode."""
-        self.verbose_mode = not self.verbose_mode
-        if self.verbose_mode:
-            # Create logs directory if it doesn't exist
-            Path("./logs").mkdir(exist_ok=True)
-            self.verbose_logger.log_file = Path("./logs/verbose.log")
-            self.verbose_logger.log(
-                LogLevel.INFO,
-                "cli",
-                "Verbose logging enabled",
-                data={"mode": "enabled", "log_file": str(self.verbose_logger.log_file)},
-            )
-            self.console.print("[green]Verbose logging enabled[/green]")
-        else:
-            self.verbose_logger.log_file = None
-            self.verbose_logger.log(
-                LogLevel.INFO,
-                "cli",
-                "Verbose logging disabled",
-                data={"mode": "disabled"},
-            )
-            self.console.print("[yellow]Verbose logging disabled[/yellow]")
-
-    def show_performance_metrics(self):
-        """Display performance metrics."""
-        self.verbose_logger.display_performance_summary()
-
-    def export_verbose_logs(self, file_path: str = None):
-        """Export verbose logs to file."""
-        if not file_path:
-            timestamp = time.strftime("%Y%m%d_%H%M%S")
-            file_path = f"./logs/verbose_export_{timestamp}.json"
-
-        try:
-            self.verbose_logger.export_entries(Path(file_path))
-            self.console.print(f"[green]Verbose logs exported to: {file_path}[/green]")
-        except Exception as e:
-            self.console.print(f"[red]Failed to export logs: {e}[/red]")
 
     def show_session_summary(self, session_id: str = None):
         """Display session summary."""
@@ -1399,7 +1341,6 @@
         formatter_class=argparse.RawDescriptionHelpFormatter,
         epilog="""
 Configuration Modes:
-<<<<<<< HEAD
   --mode development    # Development mode - raises errors instead of fallback
   --mode production     # Production mode - allows fallback for robustness
 
@@ -1428,35 +1369,12 @@
     )
 
     parser.add_argument(
-=======
-  --mode development    # Full verbose logging for development
-  --mode production     # Minimal logging for end users
-  --mode debug         # Maximum logging for troubleshooting
-
-Examples:
-  pinocchio --mode development
-  pinocchio --mode production
-  pinocchio --mode debug
-  pinocchio --config configs/custom.json
-        """,
-    )
-
-    parser.add_argument(
-        "--mode",
-        type=str,
-        choices=["development", "production", "debug"],
-        help="Configuration mode (development/production/debug)",
-    )
-
-    parser.add_argument(
->>>>>>> 71331eef
         "--config",
         type=str,
         default="pinocchio.json",
         help="Path to configuration file (default: pinocchio.json)",
     )
 
-<<<<<<< HEAD
     parser.add_argument(
         "--strategy",
         type=str,
@@ -1470,8 +1388,6 @@
         help="Use mock LLM responses for fast testing (no real LLM calls)",
     )
 
-=======
->>>>>>> 71331eef
     parser.add_argument(
         "--legacy-cli", action="store_true", help="Use legacy CLI interface"
     )
@@ -1487,7 +1403,6 @@
         parser.print_help()
         return
 
-<<<<<<< HEAD
     # Handle strategy switching
     if args.strategy:
         strategy_config_path = Path(f"configs/{args.strategy}_template.json")
@@ -1513,10 +1428,6 @@
 
     # Handle mode switching (can combine with strategy)
     elif args.mode:
-=======
-    # Handle mode switching
-    if args.mode:
->>>>>>> 71331eef
         config_path = Path(f"configs/{args.mode}.json")
         if config_path.exists():
             try:
@@ -1535,11 +1446,7 @@
         else:
             console = Console()
             console.print(f"❌ Configuration file not found: {config_path}")
-<<<<<<< HEAD
             console.print("Available modes: development, production")
-=======
-            console.print("Available modes: development, production, debug")
->>>>>>> 71331eef
             return
 
     # Set global config file path
@@ -1577,13 +1484,6 @@
         verbose_config = config_manager.get_verbose_config()
         verbose = verbose_config.get("enabled", False)
 
-<<<<<<< HEAD
-=======
-        llm_config = config_manager.get_llm_config()
-        verbose_config = config_manager.get_verbose_config()
-        verbose = verbose_config.get("enabled", False)
-
->>>>>>> 71331eef
         # Create CLI first for verbose callback
         cli = PinocchioCLI()
 
@@ -1598,7 +1498,6 @@
             )
             set_verbose_logger(verbose_logger)
 
-<<<<<<< HEAD
         # Choose LLM client based on dry-run flag
         if args.dry_run:
             # Use MockLLMClient for fast testing
@@ -1666,13 +1565,6 @@
                         agent.save_memory_to_file(session.session_id)
                     if hasattr(agent, "export_prompt_history_to_file"):
                         agent.export_prompt_history_to_file(session.session_id)
-=======
-        llm_client = CustomLLMClient(
-            llm_config, verbose=verbose, verbose_callback=cli.add_llm_verbose_message
-        )
-        coordinator = Coordinator(llm_client)
-        cli.set_coordinator(coordinator)
->>>>>>> 71331eef
 
     except Exception as e:
         console = Console()
@@ -1830,51 +1722,6 @@
 signal.signal(signal.SIGINT, signal_handler)  # Ctrl+C
 signal.signal(signal.SIGTERM, signal_handler)  # kill
 
-def show_mode_info(console: Console, mode: str):
-    """Show information about a specific mode."""
-    mode_info = {
-        "development": {
-            "description": "Full verbose logging for development",
-            "features": [
-                "✅ All verbose logging enabled",
-                "✅ Performance tracking",
-                "✅ Session tracking",
-                "✅ Export on exit",
-                "✅ Detailed agent communications",
-                "✅ LLM request/response logging",
-            ],
-        },
-        "production": {
-            "description": "Minimal logging for end users",
-            "features": [
-                "❌ Verbose logging disabled",
-                "❌ Performance tracking disabled",
-                "❌ Session tracking disabled",
-                "✅ Basic progress updates only",
-                "✅ Clean user experience",
-            ],
-        },
-        "debug": {
-            "description": "Maximum logging for troubleshooting",
-            "features": [
-                "✅ Maximum verbose logging",
-                "✅ Raw prompt/response logging",
-                "✅ Internal state logging",
-                "✅ Memory operations logging",
-                "✅ Configuration change logging",
-                "✅ Maximum recursion depth (10)",
-            ],
-        },
-    }
-
-    if mode in mode_info:
-        info = mode_info[mode]
-        console.print(f"\n📋 {mode.upper()} MODE:")
-        console.print(f"   {info['description']}")
-        console.print("\n   Features:")
-        for feature in info["features"]:
-            console.print(f"   {feature}")
-
 
 if __name__ == "__main__":
     asyncio.run(main())
